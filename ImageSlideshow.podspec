--- conflicted
+++ resolved
@@ -8,11 +8,7 @@
 
 Pod::Spec.new do |s|
   s.name             = "ImageSlideshow"
-<<<<<<< HEAD
-  s.version          = "1.6.1"
-=======
   s.version          = "1.7.0"
->>>>>>> b3ff2111
   s.summary          = "Image slideshow written in Swift with circular scrolling, timer and full screen viewer"
 
 # This description is used to generate tags and improve search results.
