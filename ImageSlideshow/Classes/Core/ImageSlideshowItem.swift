--- conflicted
+++ resolved
@@ -186,28 +186,6 @@
         return CGSize(width: frame.width, height: frame.height)
     }
 
-<<<<<<< HEAD
-=======
-    fileprivate func calculatePictureFrame() {
-        let boundsSize: CGSize = bounds.size
-        var frameToCenter: CGRect = imageViewWrapper.frame
-
-        if frameToCenter.size.width < boundsSize.width {
-            frameToCenter.origin.x = (boundsSize.width - frameToCenter.size.width) / 2
-        } else {
-            frameToCenter.origin.x = 0
-        }
-
-        if frameToCenter.size.height < boundsSize.height {
-            frameToCenter.origin.y = (boundsSize.height - frameToCenter.size.height) / 2
-        } else {
-            frameToCenter.origin.y = 0
-        }
-
-        imageViewWrapper.frame = frameToCenter
-    }
-
->>>>>>> eafb157d
     fileprivate func calculatePictureSize() -> CGSize {
         if let image = imageView.image, imageView.contentMode == .scaleAspectFit {
             let picSize = image.size
