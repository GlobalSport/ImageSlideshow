PODS:
  - AFNetworking (3.1.0):
    - AFNetworking/NSURLSession (= 3.1.0)
    - AFNetworking/Reachability (= 3.1.0)
    - AFNetworking/Security (= 3.1.0)
    - AFNetworking/Serialization (= 3.1.0)
    - AFNetworking/UIKit (= 3.1.0)
  - AFNetworking/NSURLSession (3.1.0):
    - AFNetworking/Reachability
    - AFNetworking/Security
    - AFNetworking/Serialization
  - AFNetworking/Reachability (3.1.0)
  - AFNetworking/Security (3.1.0)
  - AFNetworking/Serialization (3.1.0)
  - AFNetworking/UIKit (3.1.0):
    - AFNetworking/NSURLSession
<<<<<<< HEAD
  - Alamofire (3.5.0)
  - AlamofireImage (2.5.0):
    - Alamofire (~> 3.5)
=======
  - Alamofire (4.0.1)
  - AlamofireImage (3.0.0):
    - Alamofire (~> 4.0)
>>>>>>> 22b4aa59
  - ImageSlideshow (0.6):
    - ImageSlideshow/Core (= 0.6)
  - ImageSlideshow/AFURL (0.6):
    - AFNetworking (~> 3.0)
    - ImageSlideshow/Core
  - ImageSlideshow/Alamofire (0.6):
<<<<<<< HEAD
    - AlamofireImage (~> 2.0)
=======
    - AlamofireImage (~> 3.0)
>>>>>>> 22b4aa59
    - ImageSlideshow/Core
  - ImageSlideshow/Core (0.6)
  - ImageSlideshow/Kingfisher (0.6):
    - ImageSlideshow/Core
<<<<<<< HEAD
    - Kingfisher (< 3.0)
  - ImageSlideshow/SDWebImage (0.6):
    - ImageSlideshow/Core
    - SDWebImage (~> 3.7)
  - Kingfisher (2.6.0)
=======
    - Kingfisher (~> 3.0)
  - ImageSlideshow/SDWebImage (0.6):
    - ImageSlideshow/Core
    - SDWebImage (~> 3.7)
  - Kingfisher (3.1.1)
>>>>>>> 22b4aa59
  - SDWebImage (3.8.2):
    - SDWebImage/Core (= 3.8.2)
  - SDWebImage/Core (3.8.2)

DEPENDENCIES:
  - ImageSlideshow (from `../`)
  - ImageSlideshow/AFURL (from `../`)
  - ImageSlideshow/Alamofire (from `../`)
  - ImageSlideshow/Kingfisher (from `../`)
  - ImageSlideshow/SDWebImage (from `../`)

EXTERNAL SOURCES:
  ImageSlideshow:
    :path: ../

SPEC CHECKSUMS:
  AFNetworking: 5e0e199f73d8626b11e79750991f5d173d1f8b67
<<<<<<< HEAD
  Alamofire: b70a7352335f8ea5babd0a923eb7e8eacc67b877
  AlamofireImage: 2d34936e5201270bb17a316a786e90e83b4a249d
  ImageSlideshow: f26824fa9f254c35f122e9ed6e8791571251cbe3
  Kingfisher: d84c5fd176ea86cc7b8aac65fd55feda6f70f130
  SDWebImage: 098e97e6176540799c27e804c96653ee0833d13c

PODFILE CHECKSUM: 6db7b2bb6655e4a9de6e539075e7abdbdc67e8d1
=======
  Alamofire: 7682d43245de14874acd142ec137b144aa1dd335
  AlamofireImage: 6594aa1139a67dcd36cde6da79ea4e5b318e60fb
  ImageSlideshow: f4dc163508e8ca0368f78942b6e50f4046d823b6
  Kingfisher: 12b755ae697cc9f0fd3e550db8417fa1233e09ab
  SDWebImage: 098e97e6176540799c27e804c96653ee0833d13c

PODFILE CHECKSUM: c42cb03d5e4986ee56ac6d599bb0492e5c0a3472
>>>>>>> 22b4aa59

COCOAPODS: 1.0.1<|MERGE_RESOLUTION|>--- conflicted
+++ resolved
@@ -14,43 +14,25 @@
   - AFNetworking/Serialization (3.1.0)
   - AFNetworking/UIKit (3.1.0):
     - AFNetworking/NSURLSession
-<<<<<<< HEAD
-  - Alamofire (3.5.0)
-  - AlamofireImage (2.5.0):
-    - Alamofire (~> 3.5)
-=======
   - Alamofire (4.0.1)
   - AlamofireImage (3.0.0):
     - Alamofire (~> 4.0)
->>>>>>> 22b4aa59
   - ImageSlideshow (0.6):
     - ImageSlideshow/Core (= 0.6)
   - ImageSlideshow/AFURL (0.6):
     - AFNetworking (~> 3.0)
     - ImageSlideshow/Core
   - ImageSlideshow/Alamofire (0.6):
-<<<<<<< HEAD
-    - AlamofireImage (~> 2.0)
-=======
     - AlamofireImage (~> 3.0)
->>>>>>> 22b4aa59
     - ImageSlideshow/Core
   - ImageSlideshow/Core (0.6)
   - ImageSlideshow/Kingfisher (0.6):
     - ImageSlideshow/Core
-<<<<<<< HEAD
-    - Kingfisher (< 3.0)
-  - ImageSlideshow/SDWebImage (0.6):
-    - ImageSlideshow/Core
-    - SDWebImage (~> 3.7)
-  - Kingfisher (2.6.0)
-=======
     - Kingfisher (~> 3.0)
   - ImageSlideshow/SDWebImage (0.6):
     - ImageSlideshow/Core
     - SDWebImage (~> 3.7)
   - Kingfisher (3.1.1)
->>>>>>> 22b4aa59
   - SDWebImage (3.8.2):
     - SDWebImage/Core (= 3.8.2)
   - SDWebImage/Core (3.8.2)
@@ -68,15 +50,6 @@
 
 SPEC CHECKSUMS:
   AFNetworking: 5e0e199f73d8626b11e79750991f5d173d1f8b67
-<<<<<<< HEAD
-  Alamofire: b70a7352335f8ea5babd0a923eb7e8eacc67b877
-  AlamofireImage: 2d34936e5201270bb17a316a786e90e83b4a249d
-  ImageSlideshow: f26824fa9f254c35f122e9ed6e8791571251cbe3
-  Kingfisher: d84c5fd176ea86cc7b8aac65fd55feda6f70f130
-  SDWebImage: 098e97e6176540799c27e804c96653ee0833d13c
-
-PODFILE CHECKSUM: 6db7b2bb6655e4a9de6e539075e7abdbdc67e8d1
-=======
   Alamofire: 7682d43245de14874acd142ec137b144aa1dd335
   AlamofireImage: 6594aa1139a67dcd36cde6da79ea4e5b318e60fb
   ImageSlideshow: f4dc163508e8ca0368f78942b6e50f4046d823b6
@@ -84,6 +57,5 @@
   SDWebImage: 098e97e6176540799c27e804c96653ee0833d13c
 
 PODFILE CHECKSUM: c42cb03d5e4986ee56ac6d599bb0492e5c0a3472
->>>>>>> 22b4aa59
 
 COCOAPODS: 1.0.1