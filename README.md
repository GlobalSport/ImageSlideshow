# ImageSlideshow

[![Build Status](https://www.bitrise.io/app/9aaf3e552f3a575c.svg?token=AjiVckTN9ItQtJs873mYMw&branch=master)](https://www.bitrise.io/app/9aaf3e552f3a575c)
[![Version](https://img.shields.io/cocoapods/v/ImageSlideshow.svg?style=flat)](http://cocoapods.org/pods/ImageSlideshow)
[![Carthage Compatible](https://img.shields.io/badge/Carthage-compatible-4BC51D.svg?style=flat)](https://github.com/Carthage/Carthage)
[![License](https://img.shields.io/cocoapods/l/ImageSlideshow.svg?style=flat)](http://cocoapods.org/pods/ImageSlideshow)
[![Platform](https://img.shields.io/cocoapods/p/ImageSlideshow.svg?style=flat)](http://cocoapods.org/pods/ImageSlideshow)

# ImageSlideshow

iOS / Swift image slideshow with circular scrolling, timer and full screen viewer.

![](http://cl.ly/image/2v193I0G0h0Z/ImageSlideshow2.gif)

<<<<<<< HEAD

This component is under development. Description and brief documentation will follow with future versions. The API will be subject of change.

Roadmap for 1.0:
- ~~Create test project~~
- ~~Create CocoaPod~~
- ~~Fix initial bugs~~
- ~~Polish API~~
- Improve documentation
- Improve the example project to demonstrate all the features
- ~~*InputSource* subclass for *Alamofire* (yay!)~~

=======
>>>>>>> 39d850a6
## Usage

To run the example project, clone the repo, and run `pod install` from the Example directory first.

## Swift 2.3 and Swift 3 support

<<<<<<< HEAD
Version 0.6 supports both Swift 2.2 and Swift 2.3. Code fully compatible with Swift 3 can be found in branch *swift-3* and will be oficially released in a future update.
=======
Version 1.0-beta.1 supports Swift 3. For Swift 2.2 and Swift 2.3 compatible code use version 0.6 or branch *swift-2.3*. 
>>>>>>> 39d850a6

## Installation

### CocoaPods
ImageSlideshow is available through [CocoaPods](http://cocoapods.org). To install
it, simply add the following line to your Podfile:

```ruby
pod 'ImageSlideshow', '~> 1.0.0-beta.1'
```

### Carthage
To integrate ImageSlideshow into your Xcode project using Carthage, specify it in your Cartfile: 

```ruby
github "zvonicek/ImageSlideshow" ~> 1.0.0-beta.1
```

## Usage

You can instantiate Slideshow either in Storyboard / Interface Builder, or in code. 

### Loading images

Images can be set by calling ```setImageInputs``` method on ```ImageSlideshow``` instance. Argument is an array of *InputSource*s. By default you may use ```ImageSource``` which takes ```UIImage```, but you can easily subclass ```InputSource``` and support your own input source.

```swift
slideshow.setImageInputs([
  ImageSource(image: UIImage(named: "myImage"))!, 
  ImageSource(image: UIImage(named: "myImage2"))!
])
```

There are three more *InputSource*s available:

#### AlamofireImage

```ruby
pod "ImageSlideshow/Alamofire"
``` 

Used by creating a new `AlamofireSource` instance:
```swift
AlamofireSource(urlString: "https://images.unsplash.com/photo-1432679963831-2dab49187847?w=1080")
```

#### AFNetworking

```ruby
pod "ImageSlideshow/AFURL"
``` 

Used by creating a new `AFURLSource` instance:
```swift
AFURLSource(urlString: "https://images.unsplash.com/photo-1432679963831-2dab49187847?w=1080")
```

#### SDWebImage

```ruby
pod "ImageSlideshow/SDWebImage"
``` 

#### Kingfisher

```ruby
pod "ImageSlideshow/Kingfisher"
``` 

Used by creating a new `KingfisherSource` instance:
```swift
SDWebImageSource(urlString: "https://images.unsplash.com/photo-1432679963831-2dab49187847?w=1080")
```

#### Kingfisher

```ruby
pod "ImageSlideshow/Kingfisher"
```
Used by creating a new `KingfisherSource` instance:
```swift
KingfisherSource(urlString: "https://images.unsplash.com/photo-1432679963831-2dab49187847?w=1080")
```
### Configuration

Behaviour is configurable by those properties:

- ```slideshowInterval``` - in case you want automatic slideshow, set up the interval between sliding to next picture
- ```zoomEnabled``` - enables zooming
- ```circular``` - enables circular scrolling
- ```pageControlPosition``` - configures position of UIPageControll (hidden, inside scroll view or under scroll view)
- ```contentScaleMode``` - configures the scaling (UIViewContentMode.ScaleAspectFit by default)
- ```draggingEnabled``` - enables dragging

### Full Screen view

There is also a possibility to open full-screen image view using attached `FullScreenSlideshowViewController`. The simplest way is to call:

```swift
override func viewDidLoad() {
  let gestureRecognizer = UITapGestureRecognizer(target: self, action: #selector(ViewController.didTap))
  slideshow.addGestureRecognizer(gestureRecognizer)
}

<<<<<<< HEAD
func click() {
  let ctr = FullScreenSlideshowViewController()
  // called when full-screen VC dismissed and used to set the page to our original slideshow
  ctr.pageSelected = { page in
    self.slideshow.setScrollViewPage(page, animated: false)
  }

  // set the initial page
  ctr.initialImageIndex = slideshow.scrollViewPage
  // set the inputs
  ctr.inputs = slideshow.images
  self.slideshowTransitioningDelegate = ZoomAnimatedTransitioningDelegate(slideshowView: slideshow, slideshowController: ctr)
  ctr.transitioningDelegate = self.slideshowTransitioningDelegate
  self.present(ctr, animated: true, completion: nil)
=======
func didTap() {
  slideshow.presentFullScreenController(from: self)
>>>>>>> 39d850a6
}
```

`FullScreenSlideshowViewController` can also be instantiated and configured manually if more advanced behavior is needed.

## Author

Petr Zvoníček

## License

ImageSlideshow is available under the MIT license. See the LICENSE file for more info.

### References

Inspired by projects: 
- https://github.com/gonzalezreal/Vertigo
- https://github.com/kimar/KIImagePager<|MERGE_RESOLUTION|>--- conflicted
+++ resolved
@@ -12,32 +12,13 @@
 
 ![](http://cl.ly/image/2v193I0G0h0Z/ImageSlideshow2.gif)
 
-<<<<<<< HEAD
-
-This component is under development. Description and brief documentation will follow with future versions. The API will be subject of change.
-
-Roadmap for 1.0:
-- ~~Create test project~~
-- ~~Create CocoaPod~~
-- ~~Fix initial bugs~~
-- ~~Polish API~~
-- Improve documentation
-- Improve the example project to demonstrate all the features
-- ~~*InputSource* subclass for *Alamofire* (yay!)~~
-
-=======
->>>>>>> 39d850a6
 ## Usage
 
 To run the example project, clone the repo, and run `pod install` from the Example directory first.
 
 ## Swift 2.3 and Swift 3 support
 
-<<<<<<< HEAD
-Version 0.6 supports both Swift 2.2 and Swift 2.3. Code fully compatible with Swift 3 can be found in branch *swift-3* and will be oficially released in a future update.
-=======
 Version 1.0-beta.1 supports Swift 3. For Swift 2.2 and Swift 2.3 compatible code use version 0.6 or branch *swift-2.3*. 
->>>>>>> 39d850a6
 
 ## Installation
 
@@ -142,25 +123,8 @@
   slideshow.addGestureRecognizer(gestureRecognizer)
 }
 
-<<<<<<< HEAD
-func click() {
-  let ctr = FullScreenSlideshowViewController()
-  // called when full-screen VC dismissed and used to set the page to our original slideshow
-  ctr.pageSelected = { page in
-    self.slideshow.setScrollViewPage(page, animated: false)
-  }
-
-  // set the initial page
-  ctr.initialImageIndex = slideshow.scrollViewPage
-  // set the inputs
-  ctr.inputs = slideshow.images
-  self.slideshowTransitioningDelegate = ZoomAnimatedTransitioningDelegate(slideshowView: slideshow, slideshowController: ctr)
-  ctr.transitioningDelegate = self.slideshowTransitioningDelegate
-  self.present(ctr, animated: true, completion: nil)
-=======
 func didTap() {
   slideshow.presentFullScreenController(from: self)
->>>>>>> 39d850a6
 }
 ```
 
