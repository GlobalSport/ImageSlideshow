# 🖼 ImageSlideshow

**Swift image slideshow with circular scrolling, timer and full screen viewer**

[![Build Status](https://www.bitrise.io/app/9aaf3e552f3a575c.svg?token=AjiVckTN9ItQtJs873mYMw&branch=master)](https://www.bitrise.io/app/9aaf3e552f3a575c)
[![Version](https://img.shields.io/cocoapods/v/ImageSlideshow.svg?style=flat)](http://cocoapods.org/pods/ImageSlideshow)
[![Carthage Compatible](https://img.shields.io/badge/Carthage-compatible-4BC51D.svg?style=flat)](https://github.com/Carthage/Carthage)
[![License](https://img.shields.io/cocoapods/l/ImageSlideshow.svg?style=flat)](http://cocoapods.org/pods/ImageSlideshow)
[![Platform](https://img.shields.io/cocoapods/p/ImageSlideshow.svg?style=flat)](http://cocoapods.org/pods/ImageSlideshow)

![](http://cl.ly/image/2v193I0G0h0Z/ImageSlideshow2.gif)

## 📱 Example

To run the example project, clone the repo, and run `pod install` from the Example directory first.

## 🔧 Installation

### CocoaPods
ImageSlideshow is available through [CocoaPods](http://cocoapods.org). To install
it, simply add the following line to your Podfile:

```ruby
pod 'ImageSlideshow', '~> 1.0.0'
```

### Carthage
To integrate ImageSlideshow into your Xcode project using Carthage, specify it in your Cartfile:

```ruby
github "zvonicek/ImageSlideshow" "1.0.0"
```

Carthage does not include InputSources for external providers (due to dependency on those providers) so you need to grab the one you need from `ImageSlideshow/Classes/InputSources` manually.

### Manually
One possibility is to download a builded framework (ImageSlideshow.framework.zip) from [releases page](https://github.com/zvonicek/ImageSlideshow/releases/) and link it with your project (under`Linked Frameworks and Libraries` in your target). This is, however, currently problematic because of rapid Swift development -- the framework is builded for a single Swift version and may not work on previous/future versions.

Alternatively can also grab the whole `ImageSlideshow` directory and copy it to your project. Be sure to remove those external Input Sources you don't need.

**Note on Swift 2.3 and Swift 3 support**

Version 1.0 supports Swift 3. For Swift 2.2 and Swift 2.3 compatible code use version 0.6 or branch *swift-2.3*.


## 🔨 How to use

Add ImageSlideshow view to your view hiearchy either in Interface Builder or in code.

### Loading images

Set images by using ```setImageInputs``` method on ```ImageSlideshow``` instance with an array of *InputSource*s. By default you can use ```ImageSource``` which takes ```UIImage``` or few other *InputSource*s for most popular networking libraries. You can also create your own input source by implementing ```InputSource``` protocol.

| Library                                                       | InputSource name | Pod                               |
| ------------------------------------------------------------- |:----------------:| ---------------------------------:|
| [AlamofireImage](https://github.com/Alamofire/AlamofireImage) | AlamofireSource  | `pod "ImageSlideshow/Alamofire"`  |
| [AFNetworking](https://github.com/AFNetworking/AFNetworking)  | AFURLSource      | `pod "ImageSlideshow/AFURL"`      |
| [SDWebImage](https://github.com/rs/SDWebImage)                | SDWebImageSource | `pod "ImageSlideshow/SDWebImage"` |
| [Kingfisher](https://github.com/onevcat/Kingfisher)           | KingfisherSource | `pod "ImageSlideshow/Kingfisher"` |
| [Parse](https://github.com/ParsePlatform/Parse-SDK-iOS-OSX)   | ParseSource      | `pod "ImageSlideshow/ParseSource"`|


```swift
slideshow.setImageInputs([
  ImageSource(image: UIImage(named: "myImage"))!,
  ImageSource(image: UIImage(named: "myImage2"))!,
  AlamofireSource(urlString: "https://images.unsplash.com/photo-1432679963831-2dab49187847?w=1080"),
  KingfisherSource(urlString: "https://images.unsplash.com/photo-1432679963831-2dab49187847?w=1080"),
  ParseSource(file: PFFile(name:"image.jpg", data:data))
])
```

### Configuration

Behaviour is configurable by those properties:

- ```slideshowInterval``` - in case you want automatic slideshow, set up the interval between sliding to next picture (default `0` – disabled)
- ```zoomEnabled``` - enables zooming (default `false`)
- ```circular``` - enables circular scrolling (default `true`)
- ```pageControlPosition``` - configures position of UIPageControl (default `insideScrollView`, also `hidden`, `underScrollView` or `custom`)
- ```contentScaleMode``` - configures the scaling (default `ScaleAspectFit`)
- ```draggingEnabled``` - enables dragging (default `true`)
- ```currentPageChanged``` - closure called on page change
<<<<<<< HEAD
- ```preload``` - image preloading configuration (default `all` preloading, also `fixed`)
=======
- ```willBeginDragging``` - closure called on scrollViewWillBeginDragging
- ```didEndDecelerating``` - closure called on scrollViewDidEndDecelerating
- ```preload``` - image preloading configuration (all images are preloaded by default)
>>>>>>> 8f99dc5c

### Full Screen view

There is also a possibility to open full-screen image view using attached `FullScreenSlideshowViewController`. The simplest way is to call:

```swift
override func viewDidLoad() {
  let gestureRecognizer = UITapGestureRecognizer(target: self, action: #selector(ViewController.didTap))
  slideshow.addGestureRecognizer(gestureRecognizer)
}

func didTap() {
  slideshow.presentFullScreenController(from: self)
}
```

`FullScreenSlideshowViewController` can also be instantiated and configured manually if more advanced behavior is needed.

## 👤 Author

Petr Zvoníček

## 📄 License

ImageSlideshow is available under the MIT license. See the LICENSE file for more info.

## 👀 References

Inspired by projects:
- https://github.com/gonzalezreal/Vertigo
- https://github.com/kimar/KIImagePager<|MERGE_RESOLUTION|>--- conflicted
+++ resolved
@@ -81,13 +81,9 @@
 - ```contentScaleMode``` - configures the scaling (default `ScaleAspectFit`)
 - ```draggingEnabled``` - enables dragging (default `true`)
 - ```currentPageChanged``` - closure called on page change
-<<<<<<< HEAD
-- ```preload``` - image preloading configuration (default `all` preloading, also `fixed`)
-=======
 - ```willBeginDragging``` - closure called on scrollViewWillBeginDragging
 - ```didEndDecelerating``` - closure called on scrollViewDidEndDecelerating
-- ```preload``` - image preloading configuration (all images are preloaded by default)
->>>>>>> 8f99dc5c
+- ```preload``` - image preloading configuration (default `all` preloading, also `fixed`)
 
 ### Full Screen view
 
